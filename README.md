--- conflicted
+++ resolved
@@ -1,10 +1,9 @@
 # pqrs ![build](https://github.com/manojkarthick/pqrs/workflows/build/badge.svg)
 
-* `pqrs` is a command line tool for inspecting [Parquet](https://parquet.apache.org/) files
-* This is a replacement for the [parquet-tools](https://github.com/apache/parquet-mr/tree/master/parquet-tools-deprecated) utility written in Rust
-* Built using the Rust implementation of [Parquet](https://github.com/apache/arrow-rs/tree/master/parquet) and [Arrow](https://github.com/apache/arrow-rs/tree/master/arrow)
-* `pqrs` roughly means "parquet-tools in rust"
-
+- `pqrs` is a command line tool for inspecting [Parquet](https://parquet.apache.org/) files
+- This is a replacement for the [parquet-tools](https://github.com/apache/parquet-mr/tree/master/parquet-tools-deprecated) utility written in Rust
+- Built using the Rust implementation of [Parquet](https://github.com/apache/arrow-rs/tree/master/parquet) and [Arrow](https://github.com/apache/arrow-rs/tree/master/arrow)
+- `pqrs` roughly means "parquet-tools in rust"
 
 ## Installation
 
@@ -21,6 +20,7 @@
 ```shell
 brew install manojkarthick/tap/pqrs
 ```
+
 NOTE: For users upgrading from v0.2 or prior, note that the location of the `pqrs` homebrew tap has been updated.
 To update to v0.2.1+, please uninstall using `brew uninstall pqrs` and use the above command to re-install.
 
@@ -73,7 +73,7 @@
 
 ### Subcommand: cat
 
-Prints the contents of the given files and folders. Recursively traverses and prints all the files if the input is a directory. 
+Prints the contents of the given files and folders. Recursively traverses and prints all the files if the input is a directory.
 Supports json-like, json or CSV format. Use `--json` for JSON output, `--csv` for CSV output with column names in the first row, and `--csv-data-only` for CSV output without the column names row.
 
 ```shell
@@ -98,11 +98,7 @@
 ```
 
 ```shell
-<<<<<<< HEAD
-❯ pqrs cat data/simple.parquet --csv-no-header
-=======
 ❯ pqrs cat data/simple.parquet --csv --no-header
->>>>>>> beb71873
 1,2
 10,20
 ```
@@ -217,7 +213,7 @@
 ```
 
 ```shell
-❯ pqrs schema --json data/cities.parquet                                                              
+❯ pqrs schema --json data/cities.parquet
 {"version":1,"num_rows":3,"created_by":"parquet-mr version 1.5.0-cdh5.7.0 (build ${buildNumber})","metadata":null,"columns":[{"optional":"true","physical_type":"BYTE_ARRAY","name":"continent","path":"continent","converted_type":"UTF8"},{"name":"name","converted_type":"UTF8","path":"country.name","physical_type":"BYTE_ARRAY","optional":"true"},{"optional":"true","name":"array_element","physical_type":"BYTE_ARRAY","path":"country.city.bag.array_element","converted_type":"UTF8"}],"message":"message hive_schema {\n  OPTIONAL BYTE_ARRAY continent (UTF8);\n  OPTIONAL group country {\n    OPTIONAL BYTE_ARRAY name (UTF8);\n    OPTIONAL group city (LIST) {\n      REPEATED group bag {\n        OPTIONAL BYTE_ARRAY array_element (UTF8);\n      }\n    }\n  }\n}\n"}
 
 ```
@@ -242,8 +238,6 @@
 Compressed Size: 12 KiB
 ```
 
-
-
 ### TODO
 
-* [ ] Test on Windows+- [ ] Test on Windows